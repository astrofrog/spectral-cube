<<<<<<< HEAD
from abc import ABCMeta, abstractproperty

import numpy as np
import wcs_manipulation


class MaskBase(object):
    __metaclass__ = ABCMeta

    @abstractproperty
    def include(self):
        pass

    def extract_flat(self, cube):
        pass

    def _filled(self, array, fill=np.nan):
        return np.where(self.include, array, fill)

    @property
    def exclude(self):
        return np.logical_not(self.include)


class SpectralCubeMask(MaskBase):

    def __init__(self, mask, wcs, include=True):
        self._wcs = wcs
        self._includemask = mask if include else np.logical_not(mask)

=======
import numpy as np
import wcs_manipulation

class SpectralCubeMask(object):
    
    def __init__(self, wcs, mask, include=True):
        self._wcs = wcs
        self._includemask = mask if include else np.logical_not(mask)
        
>>>>>>> d9624ea2
    @property
    def include(self):
        return self._includemask

<<<<<<< HEAD
=======
    @property
    def exclude(self):
        return np.logical_not(self._includemask)

>>>>>>> d9624ea2

class SpectralCube(object):

    def __init__(self, data, wcs, mask=None, metadata=None):
<<<<<<< HEAD
        self._data, self._wcs = _orient(data, wcs)
=======
        self._wcs = wcs
        self._data = data
>>>>>>> d9624ea2
        self._spectral_axis = None
        self._mask = mask  # specifies which elements to Nan/blank/ignore -> SpectralCubeMask
                           # object or array-like object, given that WCS needs to be consistent with data?
        #assert mask._wcs == self._wcs
        self.metadata = metadata or {}

<<<<<<< HEAD
=======
    def _oriented_data(self):
        # PLACEHOLDER:
        # we likely will not want to run this but use the logic without any array manips
        axtypes = self._wcs.get_axis_types()
        types = [a['coordinate_type'] for a in axtypes]
        nums = [None if a['coordinate_type'] != 'celestial' else a['number']
                for a in axtypes]

        t = [types.index('spectral'), nums.index(1), nums.index(0)]
        t.extend(set([0, 1, 2, 3]) - set(t))
        t = [3 - tt for tt in t]

        # XXX this does not handle 3D cubes or >1 stokes plane
        return np.squeeze(self._data.transpose(t))

>>>>>>> d9624ea2
    def _oriented_wcs(self):
        raise NotImplementedError()

        for ii, ax in enumerate(axtypes):
            if ax['coordinate_type'] == 'spectral':
                specaxisnumber = ii

        if specaxisnumber != 0:
            self._data = self._data.swapaxes(specaxisnumber, 0)
            self._wcs = wcs_manipulation.wcs_swapaxes(self._wcs, specaxisnumber, 0)

    @property
    def shape(self):
        return self._data.shape

    def read(self, filename, format=None):
        pass

    def write(self, filename, format=None):
        pass

    def sum(self, axis=None):
        pass

    def max(self, axis=None):
        pass

    def min(self, axis=None):
        pass

    def argmax(self, axis=None):
        pass

    def argmin(self, axis=None):
        pass

    def interpolate_slice(self):
        # Find a slice at an exact spectral value?
        pass

    @property
    def data_valid(self):
        """ Flat array of unmasked data values """
        return self._data[self.mask.include]

    def chunked(self, chunksize=1000):
        """
        Iterate over chunks of valid data
        """
<<<<<<< HEAD
        raise NotImplementedError()

    def get_data(self, fill=np.nan):
=======
        yield blah

    @property
    def data(self):
>>>>>>> d9624ea2
        """
        Return the underlying data as a numpy array.
        Always returns the spectral axis as the 0th axis

<<<<<<< HEAD
        Sets masked values to *fill*
        """
        if self._mask is None:
            return self._data

        return self._mask._filled(self._data, fill)
=======
        Sets masked values to NaN or 0 (whatever is more useful)
        """
        return self._oriented_data()
>>>>>>> d9624ea2

    @property
    def data_unmasked(self):
        """
        Like data, but don't apply the mask
        """

<<<<<<< HEAD
    @property
    def spectral_axis(self):
        """
        A `~astropy.units.Quantity` array containing the central values of each channel
        """
        # TODO: use world[...] once implemented
        iz, iy, ix = np.broadcast_arrays(np.arange(self.shape[0]), 0., 0.)
        return self._wcs.all_pix2world(ix, iy, iz, 0)[2]
=======
    def data_filled(replacement):
        """Behaves like .data but replaces masked values with `replacement`
        """
>>>>>>> d9624ea2

    def apply_mask(self, mask, inherit=True):
        """
        Return a new Cube object, that applies the input mask to the underlying data.

        Handles any necessary logic to resample the mask

        If inherit=True, the new Cube uses the union of the original and new mask

        What type of object is `mask`? SpectralMask?
        Not sure -- I guess it needs to have WCS. Conceptually maps onto a boolean ndarray
            CubeMask? -> maybe SpectralCubeMask to be consistent with SpectralCube

        """

    def moment(self, order, wcs=False):
        """
        Determine the n'th moment along the spectral axis

        If *wcs = True*, return the WCS describing the moment
        """

<<<<<<< HEAD
    def spectral_slab(self, low, high, restfreq=None):
        """
        Need better name - extract a new cube between two spectral values

        lo, hi can be quantitites, to "do the right thing" with regards
        to velocity/wavelength/frequency. restfreq might be needed for this
        """
        spectral = self.spectral_axis
        # if low.
=======
    @property
    def spectral_axis(self):
        """
        A `~astropy.units.Quantity` array containing the central values of
        each channel along the spectral axis.
        """

        # TODO: use world[...] once implemented
        iz, iy, ix = np.broadcast_arrays(np.arange(self.shape[0]), 0., 0.)
        return self._wcs.all_pix2world(ix, iy, iz, 0)[2] * u.Unit(self._wcs.cunit[2])

    def closest_spectral_channel(self, value, rest_frequency=None):
        """
        Find the index of the closest spectral channel to the specified
        spectral coordinate.

        Parameters
        ----------
        value : :class:`~astropy.units.Quantity`
            The value of the spectral coordinate to search for.
        rest_frequency : :class:`~astropy.units.Quantity`
            The rest frequency for any Doppler conversions
        """

        # TODO: we have to not compute this every time
        spectral_axis = self.spectral_axis

        try:
            value = value.to(spectral_axis.unit, equivalencies=u.spectral())
        except u.UnitsError:
            if rest_frequency is None:
                raise u.UnitsError("{0} cannot be converted to {1} without a "
                                   "rest frequency".format(value.unit, spectral_axis.unit))
            else:
                try:
                    value = value.to(spectral_axis.unit,
                                     equivalencies=u.doppler_radio(rest_frequency))
                except u.UnitsError:
                    raise u.UnitsError("{0} cannot be converted to {1}".format(value.unit, spectral_axis.unit))

        # TODO: optimize the next line - just brute force for now
        return np.argmin(np.abs(spectral_axis - value))

    def spectral_slab(self, lo, hi, rest_frequency=None):
        """
        Extract a new cube between two spectral coordinates

        Parameters
        ----------
        lo, hi : :class:`~astropy.units.Quantity`
            The lower and upper spectral coordinate for the slab range
        rest_frequency : :class:`~astropy.units.Quantity`
            The rest frequency for any Doppler conversions
        """

        # Find range of values for spectral axis
        ilo = self.closest_spectral_channel(lo, rest_frequency=rest_frequency)
        ihi = self.closest_spectral_channel(hi, rest_frequency=rest_frequency)

        if ilo > ihi:
            ilo, ihi = ihi, ilo
        elif ilo == ihi:
            ihi += 1

        # Create WCS slab
        wcs_slab = self._wcs.copy()
        wcs_slab.wcs.crpix[self._spectral_axis] -= ilo

        # Create new spectral cube
        slab_slice = [slice(ilo, ihi) if i == self._spectral_axis else slice(None) for i in range(self.ndim)]
        slab = SpectralCube(self.data[slab_slice], wcs_slab,
                            self.mask[slab_slice], metadata=self.metadata)
>>>>>>> d9624ea2

    def world_spines(self):
        """
        Returns a dict of 1D arrays, for the world coordinates
        along each pixel axis.

        Raises error if this operation is ill-posed (e.g. rotated world coordinates,
        strong distortions)
        """

    @property
    def world(self):
        """
        Access the world coordinates for the cube, as if it was a Numpy array, so:

        >>> cube.world[0,:,:]

        returns a dictionary of 2-d arrays giving the coordinates in the first spectral slice.

        This can be made to only compute the required values rather than compute everything then slice.
        """


<<<<<<< HEAD
def _orient(data, wcs):

    axtypes = wcs.get_axis_types()
    types = [a['coordinate_type'] for a in axtypes]
    nums = [None if a['coordinate_type'] != 'celestial' else a['number']
            for a in axtypes]

    t = [types.index('spectral'), nums.index(1), nums.index(0)]
    t.extend(set(range(data.ndim)) - set(t))
    t = [data.ndim - 1 - tt for tt in t]

    # XXX does not handle stokes data properly
    return np.squeeze(data.transpose(t)), wcs

=======
>>>>>>> d9624ea2

# demo code


def test():
    x = SpectralCube()
    x2 = SpectralCube()
    x.sum(axis='spectral')
    # optionally:
<<<<<<< HEAD
    x.sum(axis=0)  # where 0 is defined to be spectral
    x.moment(3)  # kurtosis?  moment assumes spectral
    (x * x2).sum(axis='spatial1')
=======
    x.sum(axis=0) # where 0 is defined to be spectral
    x.moment(3) # kurtosis?  moment assumes spectral
    (x*x2).sum(axis='spatial1')
>>>>>>> d9624ea2
<|MERGE_RESOLUTION|>--- conflicted
+++ resolved
@@ -1,4 +1,3 @@
-<<<<<<< HEAD
 from abc import ABCMeta, abstractproperty
 
 import numpy as np
@@ -29,62 +28,21 @@
         self._wcs = wcs
         self._includemask = mask if include else np.logical_not(mask)
 
-=======
-import numpy as np
-import wcs_manipulation
-
-class SpectralCubeMask(object):
-    
-    def __init__(self, wcs, mask, include=True):
-        self._wcs = wcs
-        self._includemask = mask if include else np.logical_not(mask)
-        
->>>>>>> d9624ea2
     @property
     def include(self):
         return self._includemask
 
-<<<<<<< HEAD
-=======
-    @property
-    def exclude(self):
-        return np.logical_not(self._includemask)
-
->>>>>>> d9624ea2
 
 class SpectralCube(object):
 
     def __init__(self, data, wcs, mask=None, metadata=None):
-<<<<<<< HEAD
         self._data, self._wcs = _orient(data, wcs)
-=======
-        self._wcs = wcs
-        self._data = data
->>>>>>> d9624ea2
         self._spectral_axis = None
         self._mask = mask  # specifies which elements to Nan/blank/ignore -> SpectralCubeMask
                            # object or array-like object, given that WCS needs to be consistent with data?
         #assert mask._wcs == self._wcs
         self.metadata = metadata or {}
 
-<<<<<<< HEAD
-=======
-    def _oriented_data(self):
-        # PLACEHOLDER:
-        # we likely will not want to run this but use the logic without any array manips
-        axtypes = self._wcs.get_axis_types()
-        types = [a['coordinate_type'] for a in axtypes]
-        nums = [None if a['coordinate_type'] != 'celestial' else a['number']
-                for a in axtypes]
-
-        t = [types.index('spectral'), nums.index(1), nums.index(0)]
-        t.extend(set([0, 1, 2, 3]) - set(t))
-        t = [3 - tt for tt in t]
-
-        # XXX this does not handle 3D cubes or >1 stokes plane
-        return np.squeeze(self._data.transpose(t))
-
->>>>>>> d9624ea2
     def _oriented_wcs(self):
         raise NotImplementedError()
 
@@ -134,32 +92,19 @@
         """
         Iterate over chunks of valid data
         """
-<<<<<<< HEAD
         raise NotImplementedError()
 
     def get_data(self, fill=np.nan):
-=======
-        yield blah
-
-    @property
-    def data(self):
->>>>>>> d9624ea2
         """
         Return the underlying data as a numpy array.
         Always returns the spectral axis as the 0th axis
 
-<<<<<<< HEAD
         Sets masked values to *fill*
         """
         if self._mask is None:
             return self._data
 
         return self._mask._filled(self._data, fill)
-=======
-        Sets masked values to NaN or 0 (whatever is more useful)
-        """
-        return self._oriented_data()
->>>>>>> d9624ea2
 
     @property
     def data_unmasked(self):
@@ -167,20 +112,9 @@
         Like data, but don't apply the mask
         """
 
-<<<<<<< HEAD
-    @property
-    def spectral_axis(self):
-        """
-        A `~astropy.units.Quantity` array containing the central values of each channel
-        """
-        # TODO: use world[...] once implemented
-        iz, iy, ix = np.broadcast_arrays(np.arange(self.shape[0]), 0., 0.)
-        return self._wcs.all_pix2world(ix, iy, iz, 0)[2]
-=======
     def data_filled(replacement):
         """Behaves like .data but replaces masked values with `replacement`
         """
->>>>>>> d9624ea2
 
     def apply_mask(self, mask, inherit=True):
         """
@@ -203,17 +137,6 @@
         If *wcs = True*, return the WCS describing the moment
         """
 
-<<<<<<< HEAD
-    def spectral_slab(self, low, high, restfreq=None):
-        """
-        Need better name - extract a new cube between two spectral values
-
-        lo, hi can be quantitites, to "do the right thing" with regards
-        to velocity/wavelength/frequency. restfreq might be needed for this
-        """
-        spectral = self.spectral_axis
-        # if low.
-=======
     @property
     def spectral_axis(self):
         """
@@ -286,7 +209,6 @@
         slab_slice = [slice(ilo, ihi) if i == self._spectral_axis else slice(None) for i in range(self.ndim)]
         slab = SpectralCube(self.data[slab_slice], wcs_slab,
                             self.mask[slab_slice], metadata=self.metadata)
->>>>>>> d9624ea2
 
     def world_spines(self):
         """
@@ -310,7 +232,6 @@
         """
 
 
-<<<<<<< HEAD
 def _orient(data, wcs):
 
     axtypes = wcs.get_axis_types()
@@ -325,8 +246,6 @@
     # XXX does not handle stokes data properly
     return np.squeeze(data.transpose(t)), wcs
 
-=======
->>>>>>> d9624ea2
 
 # demo code
 
@@ -336,12 +255,6 @@
     x2 = SpectralCube()
     x.sum(axis='spectral')
     # optionally:
-<<<<<<< HEAD
-    x.sum(axis=0)  # where 0 is defined to be spectral
-    x.moment(3)  # kurtosis?  moment assumes spectral
-    (x * x2).sum(axis='spatial1')
-=======
     x.sum(axis=0) # where 0 is defined to be spectral
     x.moment(3) # kurtosis?  moment assumes spectral
-    (x*x2).sum(axis='spatial1')
->>>>>>> d9624ea2
+    (x*x2).sum(axis='spatial1')